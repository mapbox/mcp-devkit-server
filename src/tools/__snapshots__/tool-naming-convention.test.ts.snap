// Jest Snapshot v1, https://goo.gl/fbAQLP

exports[`Tool Naming Convention should maintain consistent tool list (snapshot test) 1`] = `
[
  {
    "className": "BoundingBoxTool",
    "description": "Calculates bounding box of given GeoJSON content, returns as [minX, minY, maxX, maxY]",
    "toolName": "bounding_box_tool",
  },
  {
    "className": "CoordinateConversionTool",
    "description": "Converts coordinates between WGS84 (longitude/latitude) and EPSG:3857 (Web Mercator) coordinate systems",
    "toolName": "coordinate_conversion_tool",
  },
  {
    "className": "CountryBoundingBoxTool",
    "description": "Gets bounding box for a country by its ISO 3166-1 country code, returns as [minX, minY, maxX, maxY].",
    "toolName": "country_bounding_box_tool",
  },
  {
    "className": "CreateStyleTool",
    "description": "Create a new Mapbox style",
    "toolName": "create_style_tool",
  },
  {
    "className": "CreateTokenTool",
    "description": "Create a new Mapbox access token with specified scopes and optional URL restrictions. Token type (public/secret) is automatically determined by scopes: PUBLIC scopes (styles:tiles, styles:read, fonts:read, datasets:read, vision:read) create public tokens; SECRET scopes create secret tokens that are only visible once upon creation.",
    "toolName": "create_token_tool",
  },
  {
    "className": "DeleteStyleTool",
    "description": "Delete a Mapbox style by ID",
    "toolName": "delete_style_tool",
  },
  {
    "className": "GeojsonPreviewTool",
    "description": "Generate a geojson.io URL to visualize GeoJSON data. Returns only the URL link.",
    "toolName": "geojson_preview_tool",
  },
  {
    "className": "ListStylesTool",
    "description": "List all styles for a Mapbox account",
    "toolName": "list_styles_tool",
  },
  {
    "className": "ListTokensTool",
    "description": "List Mapbox access tokens for the authenticated user with optional filtering and pagination. When using pagination, the "start" parameter must be obtained from the "next_start" field of the previous response (it is not a token ID)",
    "toolName": "list_tokens_tool",
  },
  {
    "className": "PreviewStyleTool",
    "description": "Generate preview URL for a Mapbox style using an existing public token",
    "toolName": "preview_style_tool",
  },
  {
    "className": "RetrieveStyleTool",
    "description": "Retrieve a specific Mapbox style by ID",
    "toolName": "retrieve_style_tool",
  },
  {
<<<<<<< HEAD
    "className": "TilequeryTool",
    "description": "Query vector and raster data from Mapbox tilesets at geographic coordinates",
    "toolName": "tilequery_tool",
=======
    "className": "StyleComparisonTool",
    "description": "Generate a comparison URL for comparing two Mapbox styles side-by-side",
    "toolName": "style_comparison_tool",
>>>>>>> d023bd67
  },
  {
    "className": "UpdateStyleTool",
    "description": "Update an existing Mapbox style",
    "toolName": "update_style_tool",
  },
]
`;<|MERGE_RESOLUTION|>--- conflicted
+++ resolved
@@ -58,15 +58,14 @@
     "toolName": "retrieve_style_tool",
   },
   {
-<<<<<<< HEAD
+    "className": "StyleComparisonTool",
+    "description": "Generate a comparison URL for comparing two Mapbox styles side-by-side",
+    "toolName": "style_comparison_tool",
+  },
+  {
     "className": "TilequeryTool",
     "description": "Query vector and raster data from Mapbox tilesets at geographic coordinates",
     "toolName": "tilequery_tool",
-=======
-    "className": "StyleComparisonTool",
-    "description": "Generate a comparison URL for comparing two Mapbox styles side-by-side",
-    "toolName": "style_comparison_tool",
->>>>>>> d023bd67
   },
   {
     "className": "UpdateStyleTool",
